import bisect
from typing import List

import requests
import locale

from sortedcontainers import SortedSet

from TerminologService.TermServerConstants import TERMINOLOGY_SERVER_ADDRESS, SERVER_CERTIFICATE, PRIVATE_KEY
from model.UiDataModel import TermCode, TermEntry

locale.setlocale(locale.LC_ALL, 'de_DE')


def expand_value_set(url: str, onto_server: str = TERMINOLOGY_SERVER_ADDRESS):
    """
    Expands a value set and returns a set of term codes contained in the value set.
    :param url: canonical url of the value set
    :param onto_server: address of the terminology server
    :return: sorted set of the term codes contained in the value set
    """
    if '|' in url:
        url = url.replace('|', '&version=')
    term_codes = SortedSet()
    response = requests.get(onto_server + f"ValueSet/$expand?url={url}", cert=(SERVER_CERTIFICATE, PRIVATE_KEY))
    print(response.status_code)
    if response.status_code == 200:
        value_set_data = response.json()
        global_version = None
        for parameter in value_set_data["expansion"]["parameter"]:
            if parameter["name"] == "version":
                global_version = parameter["valueUri"].split("|")[-1]
        if "contains" not in value_set_data["expansion"]:
            print(f"{url} is empty")
            return term_codes
        for contains in value_set_data["expansion"]["contains"]:
            system = contains["system"]
            code = contains["code"]
            display = contains["display"]
            if display.isupper():
                display = display.title()
            if "version" in contains:
                version = contains["version"]
            else:
                version = global_version
            term_code = TermCode(system, code, display, version)
            term_codes.add(term_code)
    else:
        print(f"Error expanding {url}")
<<<<<<< HEAD
        raise Exception(response.status_code, response.content)
        return []

=======
        print(response.content)
        return []
        # raise Exception(response.status_code, response.content)
    print(term_codes)
>>>>>>> e5d249fe
    return term_codes


def create_vs_tree(canonical_url: str):
    """
    Creates a tree of the value set hierarchy utilizing the closure operation.
    :param canonical_url:
    :return: Sorted term_entry roots of the value set hierarchy
    """
    create_concept_map()
    vs = expand_value_set(canonical_url)
    vs_dict = {term_code.code: TermEntry([term_code], leaf=True, selectable=True) for term_code in vs}
    try:
        closure_map_data = get_closure_map(vs)
        if groups := closure_map_data.get("group"):
            for group in groups:
                subsumption_map = group["element"]
                subsumption_map = {item['code']: [target['code'] for target in item['target']] for item in subsumption_map}
                for code, parents in subsumption_map.items():
                    remove_non_direct_ancestors(parents, subsumption_map)
                for node, parents, in subsumption_map.items():
                    for parent in parents:
                        bisect.insort(vs_dict[parent].children, vs_dict[node])
                        vs_dict[node].root = False
                        vs_dict[parent].leaf = False
    except Exception as e:
        print(e)
    return sorted([term_entry for term_entry in vs_dict.values() if term_entry.root])


def create_concept_map():
    """
    Creates an empty concept map for closure operation on the ontology server.
    """
    body = {
        "resourceType": "Parameters",
        "parameter": [{
            "name": "name",
            "valueString": "closure-test"
        }]
    }
    headers = {"Content-type": "application/fhir+json"}
    requests.post(TERMINOLOGY_SERVER_ADDRESS + "$closure", json=body, headers=headers,
                  cert=(SERVER_CERTIFICATE, PRIVATE_KEY))


def get_closure_map(term_codes):
    """
    Returns the closure map of a set of term codes.
    :param term_codes: set of term codes with potential hierarchical relations among them
    :return: closure map of the term codes
    """
    body = {"resourceType": "Parameters",
            "parameter": [{"name": "name", "valueString": "closure-test"}]}
    for term_code in term_codes:
        # FIXME: Workaround for gecco. ValueSets with multiple versions are not supported in closure.
        #  Maybe split by version? Or change Profile to reference ValueSet with single version?
        if term_code.system == "http://fhir.de/CodeSystem/bfarm/atc" and term_code.version != "2022":
            continue

        body["parameter"].append({"name": "concept",
                                  "valueCoding": {
                                      "system": f"{term_code.system}",
                                      "code": f"{term_code.code}",
                                      "display": f"{term_code.display}",
                                      "version": f"{term_code.version}"
                                  }})
    headers = {"Content-type": "application/fhir+json"}
    response = requests.post(TERMINOLOGY_SERVER_ADDRESS + "$closure", json=body, headers=headers,
                             cert=(SERVER_CERTIFICATE, PRIVATE_KEY))
    if response.status_code == 200:
        closure_response = response.json()
    else:
        raise Exception(response.content)
    return closure_response


def remove_non_direct_ancestors(parents: List[str], input_map: dict):
    """
    Removes all ancestors of a node that are not direct ancestors.
    :param parents: list of parents of a concept
    :param input_map: closure map of the value set
    """
    if len(parents) < 2:
        return
    parents_copy = parents.copy()
    for parent in parents_copy:
        if parent in input_map:
            parent_parents = input_map[parent]
            for elem in parents_copy:
                if elem in parent_parents and elem in parents:
                    parents.remove(elem)


def value_set_json_to_term_code_set(response):
    """
    Converts a json response from the ontology server to a set of term codes.
    :param response: json response from the ontology server
    :return: Sorted set of term codes
    """
    term_codes = SortedSet()
    if response.status_code == 200:
        value_set_data = response.json()
        if "expansion" in value_set_data and "contains" in value_set_data["expansion"]:
            for contains in value_set_data["expansion"]["contains"]:
                system = contains["system"]
                code = contains["code"]
                display = contains["display"]
                version = None
                if "version" in contains:
                    version = contains["version"]
                term_code = TermCode(system, code, display, version)
                term_codes.add(term_code)
    return term_codes<|MERGE_RESOLUTION|>--- conflicted
+++ resolved
@@ -47,16 +47,10 @@
             term_codes.add(term_code)
     else:
         print(f"Error expanding {url}")
-<<<<<<< HEAD
-        raise Exception(response.status_code, response.content)
-        return []
-
-=======
         print(response.content)
         return []
         # raise Exception(response.status_code, response.content)
     print(term_codes)
->>>>>>> e5d249fe
     return term_codes
 
 
