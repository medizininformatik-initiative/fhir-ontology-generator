import bisect
from typing import List
import locale

from model.TreeMap import TermEntryNode, TreeMap
from sortedcontainers import SortedSet

from TerminologService.TermServerConstants import TERMINOLOGY_SERVER_ADDRESS, SERVER_CERTIFICATE, PRIVATE_KEY, REQUESTS_SESSION
from model.UiDataModel import TermCode

locale.setlocale(locale.LC_ALL, 'de_DE')


def get_value_set_expansion(url: str, onto_server: str = TERMINOLOGY_SERVER_ADDRESS):
    """
    Retrieves the value set expansion from the terminology server.
    :param url: canonical url of the value set
    :param onto_server: address of the terminology server
    :return: json data of the value set expansion
    """
    if '|' in url:
        url = url.replace('|', '&version=')
    response = REQUESTS_SESSION.get(f"{onto_server}ValueSet/$expand?url={url}", cert=(SERVER_CERTIFICATE, PRIVATE_KEY))
    if response.status_code == 200:
        return response.json()
    else:
        raise Exception(response.status_code, response.content, url)


def expand_value_set(url: str, onto_server: str = TERMINOLOGY_SERVER_ADDRESS):
    """
    Expands a value set and returns a set of term codes contained in the value set.
    :param url: canonical url of the value set
    :param onto_server: address of the terminology server
    :return: sorted set of the term codes contained in the value set
    """
    term_codes = SortedSet()
<<<<<<< HEAD
    response = requests.get(onto_server + f"ValueSet/$expand?url={url}", cert=(SERVER_CERTIFICATE, PRIVATE_KEY))
    if response.status_code == 200:
        value_set_data = response.json()
=======
    value_set_data = get_value_set_expansion(url, onto_server)
    if "expansion" in value_set_data:
>>>>>>> 2be270f7
        global_version = None
        for parameter in value_set_data["expansion"]["parameter"]:
            if parameter["name"] == "version":
                global_version = parameter["valueUri"].split("|")[-1]
        if "contains" not in value_set_data["expansion"]:
            print(f"{url} is empty")
            return term_codes
        for contains in value_set_data["expansion"]["contains"]:
            system = contains["system"]
            code = contains["code"]
            display = contains["display"]
            if display.isupper():
                display = display.title()
            if "version" in contains:
                version = contains["version"]
            else:
                version = global_version
            term_code = TermCode(system, code, display, version)
            term_codes.add(term_code)
    else:
        print(f"Error expanding {url}")
        return []
        # raise Exception(response.status_code, response.content)
    return term_codes


def create_vs_tree_map(canonical_url: str) -> TreeMap:
    """
    Creates a tree of the value set hierarchy utilizing the closure operation.
    :param canonical_url:
    :return: TreeMap of the value set hierarchy
    """
    create_concept_map()
    vs = expand_value_set(canonical_url)
    treemap: TreeMap = TreeMap({}, None, None, None)
    treemap.entries = {term_code.code: TermEntryNode(term_code) for term_code in vs}
    treemap.system = vs[0].system
    treemap.version = vs[0].version
    try:
        closure_map_data = get_closure_map(vs)
        if groups := closure_map_data.get("group"):
            if len(groups) > 1:
                raise Exception("Multiple groups in closure map. Currently not supported.")
            for group in groups:
                treemap.system = group["source"]
                treemap.version = group["sourceVersion"]
                subsumption_map = group["element"]
                subsumption_map = {item['code']: [target['code'] for target in item['target']] for item in subsumption_map}
                for code, parents in subsumption_map.items():
                    remove_non_direct_ancestors(parents, subsumption_map)
                for node, parents, in subsumption_map.items():
                    treemap.entries[node].parents += parents
                    for parent in parents:
                        treemap.entries[parent].children.append(node)
    except Exception as e:
<<<<<<< HEAD
        print("Exception: ", e)
    return sorted([term_entry for term_entry in vs_dict.values() if term_entry.root])
=======
        print(e)
    return treemap

>>>>>>> 2be270f7


def create_concept_map():
    """
    Creates an empty concept map for closure operation on the ontology server.
    """
    body = {
        "resourceType": "Parameters",
        "parameter": [{
            "name": "name",
            "valueString": "closure-test"
        }]
    }
    headers = {"Content-type": "application/fhir+json"}
    REQUESTS_SESSION.post(TERMINOLOGY_SERVER_ADDRESS + "$closure", json=body, headers=headers,
                  cert=(SERVER_CERTIFICATE, PRIVATE_KEY))


def get_closure_map(term_codes):
    """
    Returns the closure map of a set of term codes.
    :param term_codes: set of term codes with potential hierarchical relations among them
    :return: closure map of the term codes
    """
    body = {"resourceType": "Parameters",
            "parameter": [{"name": "name", "valueString": "closure-test"}]}
    for term_code in term_codes:
        # FIXME: Workaround for gecco. ValueSets with multiple versions are not supported in closure.
        #  Maybe split by version? Or change Profile to reference ValueSet with single version?
        if term_code.system == "http://fhir.de/CodeSystem/bfarm/atc" and term_code.version != "2022":
            continue

        body["parameter"].append({"name": "concept",
                                  "valueCoding": {
                                      "system": f"{term_code.system}",
                                      "code": f"{term_code.code}",
                                      "display": f"{term_code.display}",
                                      "version": f"{term_code.version}"
                                  }})
    headers = {"Content-type": "application/fhir+json"}
    response = REQUESTS_SESSION.post(TERMINOLOGY_SERVER_ADDRESS + "$closure", json=body, headers=headers,
                             cert=(SERVER_CERTIFICATE, PRIVATE_KEY))
    if response.status_code == 200:
        closure_response = response.json()
    else:
        raise Exception(response.content)
    return closure_response


def remove_non_direct_ancestors(parents: List[str], input_map: dict):
    """
    Removes all ancestors of a node that are not direct ancestors.
    :param parents: list of parents of a concept
    :param input_map: closure map of the value set
    """
    if len(parents) < 2:
        return
    parents_copy = parents.copy()
    for parent in parents_copy:
        if parent in input_map:
            parent_parents = input_map[parent]
            for elem in parents_copy:
                if elem in parent_parents and elem in parents:
                    parents.remove(elem)


def value_set_json_to_term_code_set(response):
    """
    Converts a json response from the ontology server to a set of term codes.
    :param response: json response from the ontology server
    :return: Sorted set of term codes
    """
    term_codes = SortedSet()
    if response.status_code == 200:
        value_set_data = response.json()
        if "expansion" in value_set_data and "contains" in value_set_data["expansion"]:
            for contains in value_set_data["expansion"]["contains"]:
                system = contains["system"]
                code = contains["code"]
                display = contains["display"]
                version = None
                if "version" in contains:
                    version = contains["version"]
                term_code = TermCode(system, code, display, version)
                term_codes.add(term_code)
    return term_codes<|MERGE_RESOLUTION|>--- conflicted
+++ resolved
@@ -35,14 +35,8 @@
     :return: sorted set of the term codes contained in the value set
     """
     term_codes = SortedSet()
-<<<<<<< HEAD
-    response = requests.get(onto_server + f"ValueSet/$expand?url={url}", cert=(SERVER_CERTIFICATE, PRIVATE_KEY))
-    if response.status_code == 200:
-        value_set_data = response.json()
-=======
     value_set_data = get_value_set_expansion(url, onto_server)
     if "expansion" in value_set_data:
->>>>>>> 2be270f7
         global_version = None
         for parameter in value_set_data["expansion"]["parameter"]:
             if parameter["name"] == "version":
@@ -98,14 +92,9 @@
                     for parent in parents:
                         treemap.entries[parent].children.append(node)
     except Exception as e:
-<<<<<<< HEAD
-        print("Exception: ", e)
-    return sorted([term_entry for term_entry in vs_dict.values() if term_entry.root])
-=======
         print(e)
+        
     return treemap
-
->>>>>>> 2be270f7
 
 
 def create_concept_map():
