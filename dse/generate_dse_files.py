--- conflicted
+++ resolved
@@ -11,10 +11,12 @@
 from core.ProfileTreeGenerator import ProfileTreeGenerator
 from TerminologService.TermServerConstants import TERMINOLOGY_SERVER_ADDRESS, SERVER_CERTIFICATE, PRIVATE_KEY
 from TerminologService.valueSetToRoots import get_closure_map, remove_non_direct_ancestors, create_concept_map
-from model.TreeMap import TreeMap
+from model.TreeMap import TreeMap, TermEntryNode
 from model.UiDataModel import TermCode
 
-
+from util.LoggingUtil import init_logger, log_to_stdout
+
+logger = init_logger("dse", logging.DEBUG)
 
 module_translation = {
     "de-DE": {
@@ -48,6 +50,12 @@
     arg_parser.add_argument('--generate_profile_details', action='store_true')
     arg_parser.add_argument('--download_value_sets', action='store_true')
     arg_parser.add_argument('--generate_mapping_trees', action='store_true')
+    arg_parser.add_argument(
+        "--loglevel",
+        choices=["DEBUG", "INFO", "WARNING", "ERROR", "CRITICAL"],
+        default="INFO",
+        help="Set the log level",
+    )
     return arg_parser
 
 def download_simplifier_packages(package_names):
@@ -61,7 +69,7 @@
     os.chdir(prev_dir)
 
 def download_and_save_value_set(value_set_url, session):
-    value_set_folder = 'generated/value-sets'
+    value_set_folder = os.path.join('generated', 'value-sets')
 
     onto_server_value_set_url = f'{TERMINOLOGY_SERVER_ADDRESS}ValueSet/$expand?url={value_set_url}'
 
@@ -89,7 +97,7 @@
         download_and_save_value_set(value_set_url, session)
 
 def generate_r_load_sql(profile_details):
-    with open("generated/R__load_latest_dse_profiles.sql", "w+") as sql_file:
+    with open(os.path.join("generated", "R__load_latest_dse_profiles.sql"), "w+") as sql_file:
         sql_file.write("DELETE FROM dse_profile;\n")
         sql_file.write("ALTER SEQUENCE public.dse_profile_id_seq RESTART WITH 1;\n")
         sql_file.write("INSERT INTO dse_profile(id, url, entry) VALUES \n")
@@ -137,29 +145,29 @@
 
 
 def generate_cs_tree_map(system: str, version: str | None, concepts: set) -> TreeMap:
-    # Initialize closure table
+    logger.debug("Initializing closure table")
     create_concept_map(name="dse-closure")
-    # To reuse existing code we have to flatten the dict
-    term_codes = map(lambda t: TermCode(system, t[0], t[1], version), concepts)
+    term_codes = list(map(lambda t: TermCode(system, t[0], t[1], version), concepts))
     treemap: TreeMap = TreeMap({}, None, system, version)
+    treemap.entries = {term_code.code: TermEntryNode(term_code) for term_code in term_codes}
+    logger.debug("Building closure table")
     try:
-        print("test")
         closure_map = get_closure_map(term_codes, closure_name="dse-closure")
-        print("test")
         if groups := closure_map.get("group"):
             if len(groups) > 1:
                 raise Exception("Multiple groups in closure map. Currently not supported.")
+            logger.debug("Building tree map")
             for group in groups:
                 subsumption_map = group["element"]
                 subsumption_map = {item['code']: [target['code'] for target in item['target']] for item in subsumption_map}
-                for code, parents in subsumption_map.items():
+                for _, parents in subsumption_map.items():
                     remove_non_direct_ancestors(parents, subsumption_map)
                 for node, parents, in subsumption_map.items():
                     treemap.entries[node].parents += parents
                     for parent in parents:
                         treemap.entries[parent].children.append(node)
     except Exception as e:
-        logging.error(e, exc_info=e)
+        logger.error(e, exc_info=e)
 
     return treemap
 
@@ -167,18 +175,19 @@
 def generate_dse_mapping_trees(vs_dir_path: Union[str, os.PathLike]) -> list[dict]:
     # Check presence of downloaded value sets
     if not os.path.isdir(vs_dir_path):
-        logging.error("Directory with downloaded value sets does not exist")
+        logger.error("Directory with downloaded value sets does not exist")
         raise Exception(f"Directory with downloaded value sets does not exist [path='{os.path.abspath(vs_dir_path)}']")
     elif len(os.listdir(vs_dir_path)) == 0:
-        logging.warning("Downloaded value set dir is empty. Empty mapping tree file will be generated")
+        logger.warning("Downloaded value set dir is empty. Empty mapping tree file will be generated")
 
     # Read value sets and aggregate concepts by code systems
+    logger.info("Aggregating code system concepts from value sets")
     code_systems = dict()
     for file_name in os.listdir(vs_dir_path):
         if not file_name.endswith(".json"):
-            logging.debug(f"Directory entry '{file_name}' is not a JSON file. Skipping")
+            logger.warning(f"Directory entry '{file_name}' is not a JSON file. Skipping")
         else:
-            logging.info(f"Processing value set file '{file_name}'")
+            logger.info(f"Processing value set file '{file_name}'")
             with open(os.path.join(vs_dir_path, file_name), mode="r", encoding="utf-8") as file:
                 # We assume JSON format
                 vs_json = json.load(file)
@@ -187,16 +196,14 @@
                 elif 'expansion' in vs_json:
                     extract_concepts_from_value_set(vs_json, code_systems, 'expansion')
                 else:
-                    logging.warning("Value set neither implicitly nor explicitly lists content. Skipping")
+                    logger.warning("Value set does not lists content explicitly. Skipping")
 
     # Generate mapping tree for each code system
+    logger.info("Generating mapping tree")
     tree_maps = []
     for system, version_map in code_systems.items():
         for version, concept_set in version_map.items():
-            print(system)
-            logging.info(f"Generating mapping tree [system='{system}',version='{version}']")
-            # To reuse existing code we have to flatten the dict
-            logging.info(f"Generating tree map [system='{system}',version='{version}']")
+            logger.info(f"Generating tree map [system='{system}',version='{version}']")
             tree_maps.append(generate_cs_tree_map(system, version, concept_set))
 
     return [tree_map.to_dict() for tree_map in tree_maps]
@@ -206,6 +213,11 @@
 
     parser = configure_args_parser()
     args = parser.parse_args()
+
+    # Configure logging to stdout
+    log_level = getattr(logging, args.loglevel)
+    log_to_stdout("dse", level=log_level)
+    log_to_stdout("valueSetToRoots", level=log_level)
 
     if args.download_packages:
         with open("required-packages.json", "r") as f:
@@ -216,14 +228,14 @@
     with open("exclude-dirs.json", "r") as f:
         exclude_dirs = json.load(f)
 
-    packages_dir = f"{os.getcwd()}/dse-packages/dependencies"
+    packages_dir = os.path.join(os.getcwd(), "dse-packages", "dependencies")
 
     tree_generator = ProfileTreeGenerator(packages_dir, exclude_dirs, module_order, module_translation)
     tree_generator.get_profiles()
 
     profile_tree = tree_generator.generate_profiles_tree()
 
-    with open("generated/profile_tree.json", "w") as f:
+    with open(os.path.join("generated", "profile_tree.json"), "w") as f:
         json.dump(profile_tree, f)
 
 
@@ -251,16 +263,12 @@
         for profile in profiles:
 
             profile_detail = profile_detail_generator.generate_detail_for_profile(profiles[profile])
-<<<<<<< HEAD
-            # profile_detail = profile_detail_generator.translate_detail_for_profile(profile_detail, translated_profiles)
-=======
             #profile_detail = profile_detail_generator.translate_detail_for_profile(profile_detail)
->>>>>>> a69d6aec
 
             if profile_detail:
                 profile_details.append(profile_detail)
 
-        with open("generated/profile_details_all.json", "w+") as p_details_f:
+        with open(os.path.join("generated", "profile_details_all.json"), "w+") as p_details_f:
             json.dump(profile_details, p_details_f)
 
         generate_r_load_sql(profile_details)
