{
  "settings": {
    "analysis": {
      "tokenizer": {
        "edge_ngram_tokenizer": {
          "type": "edge_ngram",
          "min_gram": 1,
          "max_gram": 20,
          "token_chars": [
            "letter",
            "digit"
          ]
        },
        "edge_ngram_tokenizer_include_punctuation": {
          "type": "edge_ngram",
          "min_gram": 1,
          "max_gram": 20,
          "token_chars": [
            "letter",
            "digit",
            "punctuation",
            "custom"
          ],
          "custom_token_chars": [
            "+-_"
          ]
        },
        "whitespace_tokenizer": {
          "type": "simple_pattern_split",
          "pattern": " "
        }
      },
      "analyzer": {
        "edge_ngram_analyzer": {
          "type": "custom",
          "tokenizer": "edge_ngram_tokenizer",
          "filter": [
            "lowercase"
          ]
        },
        "edge_ngram_analyzer_include_punctuation": {
          "type": "custom",
          "tokenizer": "edge_ngram_tokenizer_include_punctuation",
          "filter": [
            "lowercase"
          ]
        },
        "lowercase_analyzer": {
          "type": "custom",
          "tokenizer": "whitespace_tokenizer",
          "filter": [
            "lowercase"
          ]
        }
      }
    }
  },
  "mappings": {
    "properties": {
      "availability": {
        "type": "long",
        "index": false
      },
      "children": {
        "properties": {
          "contextualized_termcode_hash": {
            "type": "text",
            "index": false
          },
          "name": {
            "type": "text",
            "index": false
          }
        }
      },
      "context": {
        "properties": {
          "code": {
            "type": "keyword"
          },
          "display": {
            "type": "keyword"
          },
          "system": {
            "type": "keyword"
          },
          "version": {
            "type": "keyword"
          }
        }
      },
      "criteria_sets": {
        "type": "keyword"
      },
      "kds_module": {
        "type": "keyword"
      },
      "display": {
        "properties": {
          "original": {
            "type": "text",
            "index": false
          },
<<<<<<< HEAD
          "de-DE": {
=======
          "de": {
>>>>>>> 4cbabb71
            "type": "text",
            "analyzer": "edge_ngram_analyzer_include_punctuation",
            "search_analyzer": "lowercase_analyzer"
          },
<<<<<<< HEAD
          "en-US": {
=======
          "en": {
>>>>>>> 4cbabb71
            "type": "text",
            "analyzer": "edge_ngram_analyzer_include_punctuation",
            "search_analyzer": "lowercase_analyzer"
          }
        }
      },
      "parents": {
        "properties": {
          "contextualized_termcode_hash": {
            "type": "text",
            "index": false
          },
          "name": {
            "type": "text",
            "index": false
          }
        }
      },
      "related_terms": {
        "properties": {
          "contextualized_termcode_hash": {
            "type": "text",
            "index": false
          },
          "name": {
            "type": "text",
            "index": false
          }
        }
      },
      "selectable": {
        "type": "boolean"
      },
      "termcode": {
        "type": "text",
        "analyzer": "edge_ngram_analyzer_include_punctuation",
        "search_analyzer": "lowercase_analyzer"
      },
      "termcodes": {
        "properties": {
          "code": {
            "type": "text",
            "index": false
          },
          "display": {
            "type": "text",
            "index": false
          },
          "system": {
            "type": "text",
            "index": false
          },
          "version": {
            "type": "text",
            "index": false
          }
        }
      },
      "terminology": {
        "type": "keyword"
      }
    }
  }
}<|MERGE_RESOLUTION|>--- conflicted
+++ resolved
@@ -101,20 +101,12 @@
             "type": "text",
             "index": false
           },
-<<<<<<< HEAD
-          "de-DE": {
-=======
           "de": {
->>>>>>> 4cbabb71
             "type": "text",
             "analyzer": "edge_ngram_analyzer_include_punctuation",
             "search_analyzer": "lowercase_analyzer"
           },
-<<<<<<< HEAD
-          "en-US": {
-=======
           "en": {
->>>>>>> 4cbabb71
             "type": "text",
             "analyzer": "edge_ngram_analyzer_include_punctuation",
             "search_analyzer": "lowercase_analyzer"
