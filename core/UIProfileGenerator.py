--- conflicted
+++ resolved
@@ -234,14 +234,8 @@
                                                                       profile_snapshot.get("name"))
             return attribute_definition
         elif attribute_type == "CodeableConcept":
-<<<<<<< HEAD
-            print("element: ", element)
-            attribute_definition.selectableConcepts = self.parser.get_selectable_concepts(
-                element,
-=======
             attribute_definition.referencedValueSet = self.parser.get_selectable_concepts(
                 attribute_defining_elements[-1],
->>>>>>> 2be270f7
                 profile_snapshot.get("name"))
             return attribute_definition
         else:
