from __future__ import annotations

import copy
import json
import os
import re
from collections import namedtuple
from collections.abc import Generator
from pathlib import Path
<<<<<<< HEAD
from typing import List, Tuple, Optional, Set
=======
from typing import List, Tuple, Optional, Generator
>>>>>>> 0b2518c1
from typing_extensions import deprecated

from cohort_selection_ontology.core.terminology.client import (
    CohortSelectionTerminologyClient as TerminologyClient,
)
from common.exceptions.translation import MissingTranslationException
from common.util.collections.functions import flatten
from common.util.fhir.structure_definition import (
    get_element_from_snapshot,
    is_element_in_snapshot,
)
from cohort_selection_ontology.model.ui_profile import VALUE_TYPE_OPTIONS, ValueSet
from cohort_selection_ontology.model.ui_data import TermCode, TranslationDisplayElement

from importlib import resources
from cohort_selection_ontology.resources import cql, fhir
from common.util.log.functions import get_logger


logger = get_logger(__file__)

UCUM_SYSTEM = "http://unitsofmeasure.org"
FHIR_TYPES_TO_VALUE_TYPES = json.load(
    fp=(resources.files(fhir) / "fhir-types-to-value-types.json").open(
        "r", encoding="utf-8"
    )
)
CQL_TYPES_TO_VALUE_TYPES = json.load(
    fp=(resources.files(cql) / "cql-types-to-value-types.json").open(
        "r", encoding="utf-8"
    )
)
translation_map_default = {
    "de-DE": {"language": "de-DE", "value": ""},
    "en-US": {"language": "en-US", "value": ""},
}


class InvalidValueTypeException(Exception):
    pass


def get_profiles_with_base_definition(
    modules_dir_path: str | Path, base_definition: str
) -> Generator[Tuple[dict, str]]:
    """
    Returns the profiles that have the given base definition
    :param modules_dir_path: Path to the modules directory
    :param base_definition: Base definition
    :return: Generator of profiles that have the given base definition
    """
    for module_dir in [
        folder for folder in os.scandir(modules_dir_path) if folder.is_dir()
    ]:
        logger.debug(f"Searching in {module_dir.path}")
        files = list(
            Path(module_dir.path, "differential", "package").rglob("*snapshot.json")
        )
        logger.debug(
            f"Found {len(files)} snapshot file(s) in module @ '{module_dir.path}'"
        )
        for file in files:
            with open(file, mode="r", encoding="utf8") as f:
                profile = json.load(f)
                if profile.get("baseDefinition") == base_definition:
                    yield profile, module_dir.path
                elif profile.get("type") == base_definition.split("/")[-1]:
                    yield profile, module_dir.path
                elif profile.get("url") == base_definition:
                    yield profile, module_dir.path


def get_extension_definition(module_dir: str, extension_profile_url: str) -> dict:
    """
    Returns the FHIR extension definition for the given extension profile url, the extension has to be located in
    {module_dir}/package/extension
    :param module_dir: path to the module directory
    :param extension_profile_url:  extension profile url
    :return: extension definition
    """
    files = [
        file
        for file in os.scandir(
            os.path.join(module_dir, "differential", "package", "extension")
        )
        if file.is_file() and file.name.endswith("snapshot.json")
    ]
    for file in files:
        with open(file.path, "r", encoding="utf8") as f:
            profile = json.load(f)
            if profile.get("url") == extension_profile_url:
                return profile
    else:
        raise FileNotFoundError(
            f"Could not find extension definition for extension profile url: {extension_profile_url}"
        )


def parse(chained_fhir_element_id) -> List[str] | str:
    """
    Parses a chained fhir element id with the given Grammar:
    chained_fhir_element_id ::= "(" chained_fhir_element_id ")" ( "." fhir_element_id )* | fhir_element_id
    :param chained_fhir_element_id: the chained fhir element id
    :return: the parsed fhir element id
    """
    if ".where" in chained_fhir_element_id:
        main_part, condition_and_rest = chained_fhir_element_id.split(".where", 1)
        condition_part, rest_part = condition_and_rest.split(")", 1)
        condition_part = condition_part.strip("(")
        rest_part = rest_part.strip(":")
        return [
            parse(f"{main_part.strip()}:{rest_part.strip()}"),
            parse(condition_part.strip()),
        ]
    tokens = tokenize(chained_fhir_element_id)
    result = parse_tokens(tokens)
    return result


def parse_tokens(tokens: List[str]) -> List[str] | str:
    """
    returns the parsed syntax node of the tokens
    :param tokens: the syntax tokens
    :return: the parsed syntax node represented as a list of child nodes or a string
    """
    if not tokens:
        raise ValueError("Empty string")

    token = tokens.pop(0)

    if token == ".where":
        return parse_tokens(tokens)
    elif token == "(":
        sub_tree = []
        while tokens and tokens[0] != ")":
            sub_tree.append(parse_tokens(tokens))
        if not tokens:
            raise ValueError("Missing closing parenthesis")
        tokens.pop(0)  # Remove the closing parenthesis
        if tokens and tokens[0] != ")":
            sub_tree.append(parse_tokens(tokens))
        return sub_tree
    elif token == ")":
        raise ValueError("Unexpected )")
    else:
        if tokens and tokens[0] != ")":
            return [token, parse_tokens(tokens)]
        else:
            return token


def tokenize(chained_fhir_element_id):
    """
    Tokenizes a chained fhir element id with the given Grammar:
    chained_fhir_element_id ::= "(" chained_fhir_element_id ")" ( "." fhir_element_id )* | fhir_element_id
    :param chained_fhir_element_id: the chained fhir element id
    :return: the tokenized fhir element id
    """
    return (
        chained_fhir_element_id.replace("(", " ( ")
        .replace(")", " ) ")
        .replace(".where", " .where ")
        .split()
    )


def get_element_defining_elements(
    chained_element_id,
    profile_snapshot: dict,
    start_module_dir: str,
    data_set_dir: str | Path,
) -> List[dict] | None:
    return [
        element_with_source_snapshot.element
        for element_with_source_snapshot in get_element_defining_elements_with_source_snapshots(
            chained_element_id, profile_snapshot, start_module_dir, data_set_dir
        )
    ]


ProcessedElementResult = namedtuple(
    "ProcessedElementResult",
    ["element", "profile_snapshot", "module_dir", "last_short_desc"],
)

ShortDesc = namedtuple("ShortDesc", ["origin", "desc"])


def get_element_defining_elements_with_source_snapshots(
    chained_element_id,
    profile_snapshot: dict,
    start_module_dir: str | Path,
    data_set_dir: str | Path,
) -> List[ProcessedElementResult]:
    parsed_list = list(flatten(parse(chained_element_id)))
    return process_element_id(
        parsed_list, profile_snapshot, start_module_dir, data_set_dir
    )


def get_parent_slice_id(element_id: str) -> str:
    """
    Extracts the ID of the slice on the lowest level
    :param element_id: the element id
    :return: the ID of the slice on the highest level

    Example:
        get_parent_slice_id("Observation.component:Diastolic.code.coding:sct.code") \n
        => 'Observation.component:Diastolic.code.coding:sct'
    """
    parent_slice_name = element_id.split(":")[-1].split(".")[0]
    parent_slice_id = element_id.rsplit(":", 1)[0] + ":" + parent_slice_name
    return parent_slice_id


def get_parent_slice_element(profile_snapshot: dict, element_id: str) -> dict:
    """
    Returns the parent slice element for the provided ID
    :param profile_snapshot: snapshot of the profile the element is in
    :param element_id: the element id
    :return: the parent slice element for the provided ID
    """
    parent_slice_id = get_parent_slice_id(element_id)
    return get_element_from_snapshot(profile_snapshot, parent_slice_id)


def is_element_slice_base(element_id: str) -> bool:
    """
    Is the specified element id a slice base

    Example:
        is_element_slice_base("Observation.component:Diastolic")  => TRUE \n
        is_element_slice_base("Observation.component:Diastolic.code")  => FALSE \n
        is_element_slice_base("Observation.component:Diastolic.code.coding:sct")  => TRUE \n

    :param element_id:
    :return: bool
    """
    return get_parent_slice_id(element_id) == element_id


def get_slice_owning_element_id(element_id: str) -> str:
    """
    Returns the parent element id of the provided slice ID
    :param element_id: the slice id
    :return: the parent element id of the provided ID

    Example:
        get_slice_owning_element_id("Observation.component:Diastolic")  => "Observation.component" \n
        get_slice_owning_element_id("Observation.component:Diastolic.code")  => "Observation.component" \n
        get_slice_owning_element_id("Observation.component:Diastolic.code.coding:sct") => "Observation.component:Diastolic.code.coding" \n
    """
    return (
        get_parent_slice_id(element_id).rsplit(":", 1)[0]
        if ":" in element_id
        else element_id
    )


def get_slice_name(element_id: str) -> str | None:
    """
    Return the name of the slice on the lowest level
    :param element_id: the element id
    :return: the name of the slice on the lowest level
    Example:
        get_slice_name("Observation.component:Diastolic")  => "Diastolic" \n
        get_slice_name("Observation.component:Diastolic.code")  => "Diastolic" \n
        get_slice_name("Observation.component:Diastolic.code.coding:sct")  => "sct" \n
    """
    return (
        get_parent_slice_id(element_id).rsplit(":")[-1] if ":" in element_id else None
    )


def get_available_slices(element_id: str, profile_snapshot: dict) -> List[str]:
    """
    Returns a list of available slice ids
    :param element_id: str
    :param profile_snapshot: snapshot which should be scanned for slices
    :return available_slices: List of available slices for given element

    Example:
        get_available_slices("Specimen.collection.bodySite.coding") => ["sct", "icd-o-3"]
    """
    found_slices: Set[str] = set()

    for elem in profile_snapshot.get("snapshot", {}).get("element", []):
        snapshot_elem_id = elem.get("id", "")
        if ":" in snapshot_elem_id and element_id in get_parent_slice_id(
            snapshot_elem_id
        ):
            found_slices.add(get_slice_name(snapshot_elem_id))

    return list(found_slices)


def get_common_ancestor_id(element_id_1: str, element_id_2: str) -> str:
    """
    Extracts the nearest common ancestor from two element IDs
    :param element_id_1: the first element ID
    :param element_id_2: the second element ID
    :return: the common ancestor ID

    Example
        id1 = "Observation.component:Systolic.short" \n
        id2 = "Observation.component:Diastolic.code.short" \n
        get_common_ancestor_id(id1, id2) => "Observation.component" \n
    """
    last_common_ancestor = []
    parts_1 = re.split(r"([.:])", element_id_1)
    parts_2 = re.split(r"([.:])", element_id_2)

    for sec_el_1, sec_el_2 in zip(parts_1, parts_2):
        if sec_el_1 != sec_el_2:
            if last_common_ancestor[-1] == "." or last_common_ancestor[-1] == ":":
                last_common_ancestor.pop()
            break
        last_common_ancestor.append(sec_el_1)
    return "".join(last_common_ancestor)


def get_common_ancestor(
    profile_snapshot: dict, element_id_1: str, element_id_2: str
) -> dict:
    """
    Return the element of the common ancestor of the provided ids
    :param profile_snapshot: snapshot of the profile the element is in
    :param element_id_1: first element ID
    :param element_id_2: second element ID
    :return: the element of the common ancestor of the provided ids
    """
    return get_element_from_snapshot(
        profile_snapshot, get_common_ancestor_id(element_id_1, element_id_2)
    )


def process_element_id(
    element_ids,
    profile_snapshot: dict,
    module_dir_name: str,
    modules_dir_path: str | Path,
) -> List[ProcessedElementResult] | None:
    results = []

    while element_ids:
        element_id = element_ids.pop(0)
        if element_id.startswith("."):
            raise ValueError("Element id must start with a resource type")
        element = get_element_from_snapshot(profile_snapshot, element_id)
<<<<<<< HEAD
        # short_desc = (element_id, get_display_from_element_definition(element)) \
        #    if last_desc is None else None
=======
>>>>>>> 0b2518c1
        result = [
            ProcessedElementResult(
                element=element,
                profile_snapshot=profile_snapshot,
                module_dir=module_dir_name,
                last_short_desc=None,
            )
        ]

        for elem in element.get("type"):
            if elem.get("code") == "Extension":
                profile_urls = elem.get("profile")
                if len(profile_urls) > 1:
                    raise Exception("Extension with multiple types not supported")
                extension = get_extension_definition(
                    os.path.join(modules_dir_path, module_dir_name), profile_urls[0]
                )
                element_ids.insert(0, f"Extension" + element_ids.pop(0))
                result.extend(
                    process_element_id(
                        element_ids, extension, module_dir_name, modules_dir_path
                    )
                )
            elif elem.get("code") == "Reference":
                target_profiles = elem.get("targetProfile")
                if len(target_profiles) > 1:
                    logger.warning(
                        f"Reference element '{element_id}' supports multiple profiles => Using first"
                    )
                target_resource_type = elem.get("targetProfile")[0]
                partial_id = element_ids.pop(0)
                profiles = list(
                    get_profiles_with_base_definition(
                        modules_dir_path, target_resource_type
                    )
                )
                if len(profiles) == 0:
                    raise Exception(
                        f"No profile could be found that matches target profile '{target_resource_type}' and contains "
                        f"element with ID '{partial_id}' [ref_element_id='{element_id}']"
                    )
                for referenced_profile, ref_module_dir_name in profiles:
                    new_element_id = referenced_profile.get("type") + partial_id
                    if not is_element_in_snapshot(referenced_profile, new_element_id):
                        continue
                    element_ids.insert(0, new_element_id)
                    result.extend(
                        process_element_id(
                            element_ids,
                            referenced_profile,
                            ref_module_dir_name,
                            modules_dir_path,
                        )
                    )
                    break
        results.extend(result)
    return results


def resolve_defining_id(
    profile_snapshot: dict,
    defining_id: str,
    modules_dir_path: str | Path,
    module_dir_name: str,
) -> dict | str:
    """
    :param profile_snapshot: FHIR profile snapshot
    :param defining_id: defining id
    :param module_dir_name: name of the module directory
    :param modules_dir_path: path to the FHIR dataset directory
    :return: resolved defining id
    """
    return get_element_defining_elements(
        defining_id, profile_snapshot, module_dir_name, modules_dir_path
    )[-1]


def extract_value_type(
    value_defining_element: dict, profile_name: str = ""
) -> VALUE_TYPE_OPTIONS:
    """
    Extracts the value type for the given FHIR profile snapshot at the value defining element id
    :param value_defining_element: element that defines the value
    :param profile_name: name of the FHIR profile for debugging purposes can be omitted
    :return: value type
    """
    if not value_defining_element:
        logger.warning(f"Could not find value defining element for {profile_name}")
    fhir_value_types = value_defining_element.get("type")
    if not fhir_value_types:
        raise InvalidValueTypeException(
            f"No value type defined in element: {str(value_defining_element)}"
            f" in profile: {profile_name}"
        )
    if len(fhir_value_types) > 1:
        raise InvalidValueTypeException(
            f"More than one value type defined in element: "
            f"{str(value_defining_element)} refine the profile: " + profile_name
        )
    return fhir_value_types[0].get("code")


def extract_reference_type(
    value_defining_element: dict, modules_dir: str | Path, profile_name: str = ""
) -> str:
    """
    Extracts the reference type from the given value defining element
    :param value_defining_element: element that defines the value
    :param modules_dir: Path to the directory containing all module data
    :param profile_name: name of the FHIR profile for debugging purposes can be omitted
    :return: reference type
    """
    if not value_defining_element:
        logger.warning(f"Could not find value defining element for {profile_name}")
    # if len(target_profiles) > 1:
    #     raise Exception("Reference with multiple types not supported")
    if not value_defining_element.get("targetProfile"):
        logger.warning(f"Could not find target profile for {profile_name}")
    target_resource_type = value_defining_element.get("targetProfile")[0]
    # FIXME This should not be hardcoded to CDS_Module
    referenced_profile, module_dir = next(
        get_profiles_with_base_definition(modules_dir, target_resource_type)
    )
    return referenced_profile.get("type")


def get_selectable_concepts(
    concept_defining_element, profile_name: str = "", client: TerminologyClient = None
) -> ValueSet:
    """
    Returns the answer options for the given concept defining element
    :param concept_defining_element:
    :param profile_name: name of the FHIR profile for debugging purposes can be omitted
    :param client: Client to perform terminology server operations with
    :return: answer options as term codes
    :raises InvalidValueTypeException: if no valueSet is defined for the concept defining element
    """
    if binding := concept_defining_element.get("binding"):
        if value_set_url := binding.get("valueSet"):
            if "|" in value_set_url:
                value_set_url = value_set_url.split("|")[0]
            return ValueSet(
                value_set_url, client.get_value_set_expansion(value_set_url)
            )
        else:
            raise InvalidValueTypeException(
                f"No value set defined in element: {str(binding)}"
                f" in profile: {profile_name}"
            )
    else:
        raise InvalidValueTypeException(
            f"No binding defined in element: {str(concept_defining_element)}"
            f" in profile: {profile_name}"
        )


def get_units(
    unit_defining_element, profile_name: str = "", client: TerminologyClient = None
) -> List[TermCode]:
    if unit_code := unit_defining_element.get("fixedCode"):
        return [TermCode(UCUM_SYSTEM, unit_code, unit_code)]
    elif unit_code := unit_defining_element.get("patternCode"):
        return [TermCode(UCUM_SYSTEM, unit_code, unit_code)]
    elif binding := unit_defining_element.get("binding"):
        if value_set_url := binding.get("valueSet"):
            return client.get_termcodes_for_value_set(value_set_url)
        else:
            raise InvalidValueTypeException(
                f"No value set defined in element: {str(binding)}"
                f" in profile: {profile_name}"
            )
    else:
        raise InvalidValueTypeException(
            f"No unit defined in element: {str(unit_defining_element)}"
            f" in profile: {profile_name}"
        )


def get_value_set_defining_url(
    value_set_defining_element: dict, profile_name: str = ""
) -> str:
    """
    Returns the value set defining url for the given value set defining element
    :param value_set_defining_element: Element that defines the value set
    :param profile_name: Name of the FHIR profile for debugging purposes can be omitted
    :return: Canonical URL of the value set
    """
    if binding := value_set_defining_element.get("binding"):
        if value_set_url := binding.get("valueSet"):
            return value_set_url
        else:
            raise InvalidValueTypeException(
                f"No value set defined in element: {str(binding)}"
                f" in profile: {profile_name}"
            )
    else:
        raise InvalidValueTypeException(
            f"No binding defined in element: {str(value_set_defining_element)}"
            f" in profile: {profile_name}"
        )


def pattern_coding_to_term_code(element, client: TerminologyClient):
    """
    Converts a patternCoding to a term code
    :param element: Element node from the snapshot with a patternCoding
    :param client: Client instance to perform terminology server operations
    :return: Term code
    """
    code = element["patternCoding"]["code"]
    system = element["patternCoding"]["system"]
    display = client.get_term_code_display(system, code)
    version = element["patternCoding"].get("version")

    if display.isupper():
        display = display.title()
    term_code = TermCode(system, code, display, version)
    return term_code


def fixed_coding_to_term_code(element, client: TerminologyClient):
    """
    Converts a fixedCoding to a term code
    :param element: Element node from the snapshot with a patternCoding
    :param client: Client instance to perform terminology server operations
    :return: Term code
    """
    code = element["fixedCoding"]["code"]
    system = element["fixedCoding"]["system"]
    display = client.get_term_code_display(system, code)
    if display.isupper():
        display = display.title()
    term_code = TermCode(system, code, display)
    return term_code


def pattern_codeable_concept_to_term_code(element, client: TerminologyClient):
    """
    Converts a patternCodeableConcept to a term code
    :param element: Element node from the snapshot with a patternCoding
    :param client: Client instance to perform terminology server operations
    :return: Term code
    """
    code = element["patternCodeableConcept"]["coding"][0]["code"]
    system = element["patternCodeableConcept"]["coding"][0]["system"]
    display = client.get_term_code_display(system, code)
    version = element["patternCodeableConcept"]["coding"][0].get("version")
    if display.isupper():
        display = display.title()
    term_code = TermCode(system, code, display, version)
    return term_code


def fixed_codeable_concept_to_term_code(element, client: TerminologyClient):
    """
    Converts a fixedCodeableConcept to a term code
    :param element: Element node from the snapshot with a patternCoding:
    :param client: Client instance to perform terminology server operations
    :return: Term code
    """
    code = element["fixedCodeableConcept"]["coding"][0]["code"]
    system = element["fixedCodeableConcept"]["coding"][0]["system"]
    display = client.get_term_code_display(system, code)
    version = element["fixedCodeableConcept"]["coding"][0].get("version")
    if display.isupper():
        display = display.title()
    term_code = TermCode(system, code, display, version)
    return term_code


def translate_element_to_fhir_path_expression(
    elements: List[dict], profile_snapshot, is_composite: bool = False
) -> List[str]:
    """
    Translates an element to a fhir search parameter. Be aware not every element is translated alone to a
    fhir path expression. I.E. Extensions elements are translated together with the prior element.
    :param elements: Elements for which the fhir path expressions should be obtained
    :param profile_snapshot: Snapshot of the profile
    :param is_composite: special case for when its composite attribute.  .value.ofType(<valueType>)
    :return: FHIR path expressions
    """
    element = elements.pop(0)
    element_path = element.get("path")
    element_type = get_element_type(element)
    if element_type == "Extension":
        if elements[0].get("id") == "Extension.value[x]":
            element_type = get_element_type(elements[0])
            element_path = (
                f"{element_path}.where(url='{get_extension_url(element)}').value[x]"
            )
            element_path = replace_x_with_cast_expression(element_path, element_type)
        # FIXME: Currently hard coded should be generalized
        elif elements[0].get("id") == "Extension.extension:age.value[x]":
            element_path = f"{element_path}.where(url='{get_extension_url(element)}').extension.where(url='age').value[x]"
            element_path = replace_x_with_cast_expression(element_path, element_type)
    if "[x]" in element_path and "Extension" not in element_path:
        element_type = get_parent_element_type(element.get("id"), profile_snapshot)
        element_path = replace_x_with_cast_expression(element_path, element_type)
        if is_composite:
            element_path = f"value.ofType({element_type})"
    result = [element_path]
    if elements:
        result.extend(
            translate_element_to_fhir_path_expression(elements, profile_snapshot)
        )
    return result


def replace_x_with_cast_expression(element_path, element_type):
    # Regular expression to capture [x] and [x]:arbitrary_slicing
    match = re.search(r"(\[x](?::\w+)?)", element_path)
    if match:
        pre_match = element_path[: match.start()]
        post_match = element_path[match.end() :]
        # TODO: Rework handling of FHIRPath-like expressions. We currently only use string manipulation when working
        #       with such expressions which leads to a lot of edge case handling and double checking. Instead strings
        #       should be tokenized somewhat so that information about the expression is readily available throughout
        #       the processing chain
        # Always add parenthesis for now to avoid functions agnostic to the actual structure of the expression to
        # generate invalid FHIRPath expressions accidentally
        replacement = f"({pre_match} as {element_type}){post_match}"
        return replacement
    return element_path


def get_parent_element_type(element_id, profile_snapshot):
    """
    If the path indicates an arbitrary type [x] the parent element can give insight on its type. This function
    returns the type of the parent element. By searching the element at [x] or at its slicing.
    """
    if "[x]:" not in element_id:
        # remove everything after the [x]
<<<<<<< HEAD
        element_id = re.sub(r"(\[x]).*", r"\1", element_id)
    else:
        # remove everything after the [x] and the slicing -> everything until the next . after [x]:
        element_id = re.sub(r"(\[x]).*?(?=\.)", r"\1", element_id)
    try:
        parent_element = get_element_from_snapshot(profile_snapshot, element_id)
    except Exception:
        element_id = re.sub(r"(\[x]).*", r"\1", element_id)
=======
        element_id = re.sub(r"(\[x\]).*", r"\1", element_id)
    else:
        # remove everything after the [x] and the slicing -> everything until the next . after [x]:
        element_id = re.sub(r"(\[x\]).*?(?=\.)", r"\1", element_id)
    try:
        parent_element = get_element_from_snapshot(profile_snapshot, element_id)
    except Exception:
        element_id = re.sub(r"(\[x\]).*", r"\1", element_id)
>>>>>>> 0b2518c1
        parent_element = get_element_from_snapshot(profile_snapshot, element_id)
    return get_element_type(parent_element)


def get_extension_url(element):
    extension_profiles = element.get("type")[0].get("profile")
    if len(extension_profiles) > 1:
        raise Exception("More than one extension found")
    if not extension_profiles:
        raise Exception("No extension profile url found in element: \n" + element)
    return extension_profiles[0]


def get_element_type(element):
    """
    Returns the type of the given element
    :param element: Parent element
    :return: Type of the element
    """
    element_types = element.get("type")
    if len(element_types) > 1:
        types = [element_type.get("code") for element_type in element_types]
        if "dateTime" in types and "Period" in types:
            return "dateTime"
        # FIXME: Currently hard coded should be generalized
        if "Reference" in types and "CodeableConcept" in types:
            return "CodeableConcept"
        else:
            raise Exception("Multiple types are currently not supported")
    elif not element_types:
        raise Exception(
            "No type found for element "
            + element.get("id")
            + " in profile element \n"
            + element
        )
    return element_types[0].get("code")


def get_element_from_snapshot_by_path(profile_snapshot, element_path) -> List[dict]:
    """
    Returns the element from the given FHIR profile snapshot at the given element path
    :param profile_snapshot: FHIR profile snapshot
    :param element_path: element id
    :return: elements
    """
    result = []
    try:
        for element in profile_snapshot["snapshot"]["element"]:
            if "path" in element and element["path"] == element_path:
                result.append(element)
        if not result:
            raise KeyError(
                f"Could not find element with id: {element_path} in the snapshot: {profile_snapshot.get('name')}"
            )
    except KeyError:
        raise KeyError(
            f"KeyError the element id: {element_path} is not in the snapshot or the snapshot has no snapshot "
            f"elements"
        )
    return result


def get_term_code_by_id(
    fhir_profile_snapshot,
    term_code_defining_id,
    data_set_dir,
    module_dir,
    client: TerminologyClient,
) -> List[TermCode]:
    """
    Returns the term entries for the given term code defining id
    :param fhir_profile_snapshot: Snapshot of the FHIR profile
    :param term_code_defining_id: ID of the element that defines the term code
    :param data_set_dir: Data set directory of the FHIR profile
    :param module_dir: Module directory of the FHIR profile
    :param client: Client instance to perform terminology server operations
    :return: Term entries
    """
    if not term_code_defining_id:
        raise Exception(
            f"No term code defining id given print for {fhir_profile_snapshot.get('name')}"
        )
    term_code_defining_element = resolve_defining_id(
        fhir_profile_snapshot, term_code_defining_id, data_set_dir, module_dir
    )
    if not term_code_defining_element:
        raise Exception(
            f"Could not resolve term code defining id {term_code_defining_id} "
            f"in {fhir_profile_snapshot.get('name')}"
        )
    if "patternCoding" in term_code_defining_element:
        if "code" in term_code_defining_element["patternCoding"]:
            term_code = pattern_coding_to_term_code(term_code_defining_element, client)
            return [term_code]
    if "patternCodeableConcept" in term_code_defining_element:
        if "coding" in term_code_defining_element["patternCodeableConcept"]:
            term_code = pattern_codeable_concept_to_term_code(
                term_code_defining_element, client
            )
            return [term_code]
    if "binding" in term_code_defining_element:
        value_set = term_code_defining_element.get("binding").get("valueSet")
        return client.get_termcodes_for_value_set(value_set)
    else:
        tc = try_get_term_code_from_sub_elements(
            fhir_profile_snapshot,
            term_code_defining_id,
            data_set_dir,
            module_dir,
            client,
        )
        if tc:
            return [tc]
        raise Exception(
            f"Could not resolve term code defining element: {term_code_defining_element}"
        )


def try_get_term_code_from_sub_elements(
    fhir_profile_snapshot,
    parent_coding_id,
    data_set_dir,
    module_dir,
    client: TerminologyClient,
) -> Optional[TermCode]:
    if not is_element_in_snapshot(fhir_profile_snapshot, parent_coding_id + ".code"):
        return None
    code_element = resolve_defining_id(
        fhir_profile_snapshot, parent_coding_id + ".code", data_set_dir, module_dir
    )
    system_element = resolve_defining_id(
        fhir_profile_snapshot, parent_coding_id + ".system", data_set_dir, module_dir
    )
    if code_element and system_element:
        if "patternCode" in code_element and "patternUri" in system_element:
            return TermCode(
                system_element["patternUri"],
                code_element["patternCode"],
                client.get_term_code_display(
                    system_element["patternUri"], code_element["patternCode"]
                ),
            )
        elif "fixedCode" in code_element and "fixedUri" in system_element:
            return TermCode(
                system_element["fixedUri"],
                code_element["fixedCode"],
                client.get_term_code_display(
                    system_element["fixedUri"], code_element["fixedCode"]
                ),
            )

    return None


def get_binding_value_set_url(element: dict) -> str | None:
    """
    Returns the value set url of the given element
    :param element: element with binding
    :return: value set url
    """
    if "binding" in element:
        return element["binding"].get("valueSet")


def get_fixed_term_codes(
    element: dict, snapshot: dict, module_dir, data_set_dir, client: TerminologyClient
) -> List[TermCode]:
    """
    Returns the fixed term codes of the given element
    """
    if "fixedCodeableConcept" in element:
        return [fixed_codeable_concept_to_term_code(element, client)]
    elif "patternCodeableConcept" in element:
        return [pattern_codeable_concept_to_term_code(element, client)]
    elif "fixedCoding" in element and "code" in element["fixedCoding"]:
        return [fixed_coding_to_term_code(element, client)]
    elif "patternCoding" in element and "code" in element["patternCoding"]:
        return [pattern_coding_to_term_code(element, client)]
    else:
        if tc := try_get_term_code_from_sub_elements(
            snapshot, element.get("id"), module_dir, data_set_dir, client
        ):
            return [tc]
    return []


def get_attribute_key(element_id: str) -> str:
    """
    Generates the attribute key from the given element id (`ElementDefinition.id`)
    :param element_id: Element ID the key will be based on
    :return: Attribute key
    """
    if "(" and ")" in element_id:
        element_id = element_id[element_id.rfind("(") + 1 : element_id.find(")")]

    if ":" in element_id:
        element_id = element_id.split(":")[-1]
        key = element_id.split(".")[0]
    else:
        key = element_id.split(".")[-1]

    if not key:
        raise ValueError(f"Could not find key for {element_id}")

    return key


@deprecated("Switch over to process_element_definition to obtain better display values")
def generate_attribute_key(element_id: str) -> TermCode:
    key = get_attribute_key(element_id)
    return TermCode("http://hl7.org/fhir/StructureDefinition", key, key)


def get_display_from_element_definition(
    snapshot_element: dict, default: str = None
) -> TranslationDisplayElement:
    """
    Extracts the display and translations from the descriptive elements within the ElementDefinition instance. If the
    identified `ElementDefinition` instance in the provided snapshot features translations for the elements short
    description, they will be provided as translations of the display value. The `original` display value is determined
    as follows:

    If a snapshot element with the provided if exists:

    - Use the `short` element value of the snapshot element if it exists
    - Otherwise use the `sliceName` element value of the snapshot element if it exists

    Else use the attribute key code

    :param snapshot_element: the element to extract (display) translations from
    :param default: value used as display if there is no other valid source in the element definition
    :return: TranslationDisplayElement instance holding the display value and all language variants
    """
    translations_map = copy.deepcopy(translation_map_default)
    display = default
    try:
        if snapshot_element is None or len(snapshot_element.keys()) == 0:
            raise MissingTranslationException(
                f"No translations can be extracted since an empty element was passed"
            )
        if snapshot_element.get("short"):
            display = snapshot_element.get("short")
        elif snapshot_element.get("sliceName"):
            logger.info(
                f"Falling back to value of 'sliceName' for original display value of element. A short "
                f"description via 'short' element should be added"
            )
            display = snapshot_element.get("sliceName")

        for lang_container in snapshot_element.get("_short", {}).get("extension", []):
            if (
                lang_container.get("url")
                != "http://hl7.org/fhir/StructureDefinition/translation"
            ):
                continue
            language = next(
                filter(
                    lambda x: x.get("url") == "lang", lang_container.get("extension")
                )
            ).get("valueCode")
            language_value = next(
                filter(
                    lambda x: x.get("url") == "content", lang_container.get("extension")
                )
            ).get("valueString")
            translations_map[language] = {"language": language, "value": language_value}

        if translations_map == translation_map_default:
            logger.warning(
                f"No translation could be identified for element '{snapshot_element.get('id')}' since no "
                f"language extensions are present => Defaulting"
            )

    except MissingTranslationException as exc:
        logger.warning(exc)
    except Exception as exc:
        logger.warning(
            f"Something went wrong when trying to extract translations from element '{snapshot_element.get('id')}'. "
            f"Reason: {exc}",
            exc_info=exc,
        )

    return TranslationDisplayElement(
        original=display, translations=list(translations_map.values())
    )


def process_element_definition(
    snapshot_element: dict, default: str = None
) -> (TermCode, TranslationDisplayElement):
    """
    Uses the provided ElementDefinition instance to determine the attribute code as well as associated display values
    (primary value and - if present - language variants)

    :param snapshot_element: ElementDefinition instance to process
    :param default: value to use as fallback if there is no 'id' in the ElementDefinition
    :return: the attribute code and suitable display values
    """
    if "id" not in snapshot_element:
        key = default
    else:
        key = get_attribute_key(snapshot_element.get("id"))

    display = get_display_from_element_definition(snapshot_element, default=key)

    return (
        TermCode("http://hl7.org/fhir/StructureDefinition", key, display.original),
        display,
    )<|MERGE_RESOLUTION|>--- conflicted
+++ resolved
@@ -7,11 +7,7 @@
 from collections import namedtuple
 from collections.abc import Generator
 from pathlib import Path
-<<<<<<< HEAD
-from typing import List, Tuple, Optional, Set
-=======
 from typing import List, Tuple, Optional, Generator
->>>>>>> 0b2518c1
 from typing_extensions import deprecated
 
 from cohort_selection_ontology.core.terminology.client import (
@@ -361,11 +357,6 @@
         if element_id.startswith("."):
             raise ValueError("Element id must start with a resource type")
         element = get_element_from_snapshot(profile_snapshot, element_id)
-<<<<<<< HEAD
-        # short_desc = (element_id, get_display_from_element_definition(element)) \
-        #    if last_desc is None else None
-=======
->>>>>>> 0b2518c1
         result = [
             ProcessedElementResult(
                 element=element,
@@ -698,16 +689,6 @@
     """
     if "[x]:" not in element_id:
         # remove everything after the [x]
-<<<<<<< HEAD
-        element_id = re.sub(r"(\[x]).*", r"\1", element_id)
-    else:
-        # remove everything after the [x] and the slicing -> everything until the next . after [x]:
-        element_id = re.sub(r"(\[x]).*?(?=\.)", r"\1", element_id)
-    try:
-        parent_element = get_element_from_snapshot(profile_snapshot, element_id)
-    except Exception:
-        element_id = re.sub(r"(\[x]).*", r"\1", element_id)
-=======
         element_id = re.sub(r"(\[x\]).*", r"\1", element_id)
     else:
         # remove everything after the [x] and the slicing -> everything until the next . after [x]:
@@ -716,7 +697,6 @@
         parent_element = get_element_from_snapshot(profile_snapshot, element_id)
     except Exception:
         element_id = re.sub(r"(\[x\]).*", r"\1", element_id)
->>>>>>> 0b2518c1
         parent_element = get_element_from_snapshot(profile_snapshot, element_id)
     return get_element_type(parent_element)
 
