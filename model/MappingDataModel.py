--- conflicted
+++ resolved
@@ -46,21 +46,6 @@
         self.searchParameter = search_parameter
 
 
-<<<<<<< HEAD
-    def __init__(self, term_code):
-        self.key = term_code
-        self.termCodeSearchParameter = None
-        self.valueSearchParameter = None
-        self.timeRestrictionParameter = None
-        self.timeRestrictionPath = None
-        self.codeFhirPath = None
-        self.fhirResourceType = None
-        self.fixedCriteria = []
-        self.valueFhirPath = None
-        self.attributeSearchParameters = []
-        self.primaryCode = None
-        self.valueType = None
-=======
 class CQLAttributeSearchParameter(AttributeSearchParameter):
     def __init__(self, criteria_type, attribute_code: TermCode, fhir_path: str):
         """
@@ -72,7 +57,6 @@
         """
         super().__init__(criteria_type, attribute_code)
         self.fhirPath = fhir_path
->>>>>>> a78cf53b
 
 
 class FhirMapping:
@@ -169,437 +153,4 @@
                 if fixed_criteria.type == "coding":
                     for value in fixed_criteria.value:
                         code_systems.add(value.system)
-<<<<<<< HEAD
-        return code_systems
-
-
-class AgeMapEntry(MapEntry):
-    def __init__(self, term_code):
-        super().__init__(term_code)
-        self.valueSearchParameter = "codex-age"
-        self.valueFhirPath = "extension.where(url='https://www.netzwerk-universitaetsmedizin.de/fhir" \
-                             "/StructureDefinition/age').extension.where(url='age').value.first() "
-        self.fhirResourceType = "Patient"
-
-
-# FIXME: component-code-value-quantity
-class BloodPressureMapEntry(MapEntry):
-    def __init__(self, term_code):
-        super().__init__(term_code)
-        self.valueSearchParameter = "component-code-value-quantity"
-        self.termCodeSearchParameter = "component-code-value-concept"
-        self.fhirResourceType = "Observation"
-        self.valueFhirPath = f"component.where(code.coding.exists(system = '{term_code.system}' and code = '{term_code.code}')).value.first() "
-        self.timeRestrictionParameter = "effective"
-        self.timeRestrictionPath = "date"
-        blood_pressure_loinc = TermCode("http://loinc.org", "85354-9",
-                                        "Blood pressure panel with all children optional")
-        blood_pressure_snomed = TermCode("http://snomed.info/sct", "75367002", "Blood pressure (observable entity)")
-        # self.fixedCriteria = [FixedCriteria("coding", "code", "code", [blood_pressure_loinc, blood_pressure_snomed])]
-
-
-# FIXME: component-code-value-quantity
-class ConceptObservationMapEntry(MapEntry):
-    def __init__(self, term_code):
-        super().__init__(term_code)
-        self.termCodeSearchParameter = "code"
-        self.valueSearchParameter = "value-concept"
-        self.valueFhirPath = "value"
-        self.fhirResourceType = "Observation"
-        # self.fixedCriteria = []
-        self.timeRestrictionParameter = "date"
-        self.timeRestrictionPath = "effective"
-
-
-class ConditionMapEntry(MapEntry):
-    def __init__(self, term_code):
-        super().__init__(term_code)
-        self.termCodeSearchParameter = "code"
-        self.valueSearchParameter = None
-        self.fhirResourceType = "Condition"
-        confirmed = TermCode("http://terminology.hl7.org/CodeSystem/condition-ver-status", "confirmed", "confirmed")
-        # self.fixedCriteria = [FixedCriteria("coding", "verification-status", "verificationStatus", [confirmed])]
-        self.timeRestrictionParameter = "recorded-date"
-        self.timeRestrictionPath = "onset"
-
-
-class ConsentMapEntry(MapEntry):
-    def __init__(self, term_code):
-        super().__init__(term_code)
-        self.termCodeSearchParameter = "mii-provision-provision-code-type"
-        self.valueSearchParameter = "mii-provision-provision-code-type"
-        self.valueFhirPath = "mii-provision-provision-code-type"
-        self.valueTypeFhir = "code"
-        self.fhirResourceType = "Consent"
-        self.timeRestrictionParameter = "date"
-        self.timeRestrictionPath = "dateTime"
-
-
-class MIIConsentMapEntry(MapEntry):
-    def __init__(self, term_code):
-        super().__init__(term_code)
-        self.termCodeSearchParameter = "mii-provision-provision-code"
-        self.codeFhirPath = "provision.provision.code"
-        self.primaryCode = TermCode("http://loinc.org", "54133-1", "Consent Document")
-        self.fhirResourceType = "Consent"
-        self.timeRestrictionParameter = "date"
-        self.timeRestrictionPath = "dateTime"
-        active = TermCode("http://hl7.org/fhir/consent-state-codes", "active", "Active")
-        active_fixed_criteria = FixedCriteria("code", "status", "status", [active])
-        self.fixedCriteria = [active_fixed_criteria]
-
-
-class MIIConsentCentralMapEntry(MapEntry):
-    def __init__(self, term_code):
-        super().__init__(term_code)
-        self.fhirResourceType = "Consent"
-        self.timeRestrictionParameter = "date"
-        self.timeRestrictionPath = "dateTime"
-        self.primaryCode = TermCode("http://loinc.org", "54133-1", "Consent Document")
-        active = TermCode("http://hl7.org/fhir/consent-state-codes", "active", "Active")
-        active_fixed_criteria = FixedCriteria("code", "status", "status", [active])
-        mdat_wissenschaftlich_nutzen_eu_dsgvo_niveau_code = "2.16.840.1.113883.3.1937.777.24.5.3.8"
-        mdat_wissenschaftlich_nutzen_eu_dsgvo_niveau_display = "MDAT wissenschaftlich nutzen EU DSGVO NIVEAU"
-        consent_system = "urn:oid:2.16.840.1.113883.3.1937.777.24.5.3"
-        mdat_wissenschaftlich_nutzen_eu_dsgvo_niveau = TermCode(consent_system,
-                                                                mdat_wissenschaftlich_nutzen_eu_dsgvo_niveau_code,
-                                                                mdat_wissenschaftlich_nutzen_eu_dsgvo_niveau_display)
-        mdat_wissenschaftlich_nutzen_eu_dsgvo_niveau_fixed_critiera = FixedCriteria("coding",
-                                                                                    "mii-provision-provision-code",
-                                                                                    "provision.provision.code",
-                                                                                    [
-                                                                                        mdat_wissenschaftlich_nutzen_eu_dsgvo_niveau])
-        self.fixedCriteria = [active_fixed_criteria, mdat_wissenschaftlich_nutzen_eu_dsgvo_niveau_fixed_critiera]
-
-
-class MIIConsentCombinedMapEntry(MapEntry):
-    def __init__(self, term_code):
-        super().__init__(term_code)
-        self.fhirResourceType = "Consent"
-        self.timeRestrictionParameter = "date"
-        self.timeRestrictionPath = "dateTime"
-        self.primaryCode = TermCode("http://loinc.org", "54133-1", "Consent Document")
-
-        active = TermCode("http://hl7.org/fhir/consent-state-codes", "active", "Active")
-        active_fixed_criteria = FixedCriteria("code", "status", "status", [active])
-
-        consent_system = "urn:oid:2.16.840.1.113883.3.1937.777.24.5.3"
-        idat_bereitstellen_eu_dsgvo_niveau_code = "2.16.840.1.113883.3.1937.777.24.5.3.5"
-        idat_bereitstellen_eu_dsgvo_niveau_display = "IDAT bereitstellen EU DSGVO NIVEAU"
-        idat_bereitstellen_eu_dsgvo_niveau = TermCode(consent_system, idat_bereitstellen_eu_dsgvo_niveau_code,
-                                                      idat_bereitstellen_eu_dsgvo_niveau_display)
-        idat_bereitstellen_eu_dsgvo_niveau_fixed_critiera = FixedCriteria("coding", "mii-provision-provision-code",
-                                                                          "provision.provision.code",
-                                                                          [idat_bereitstellen_eu_dsgvo_niveau])
-        idat_erheben_code = "2.16.840.1.113883.3.1937.777.24.5.3.2"
-        idat_erheben_display = "IDAT erheben"
-        idat_erhben = TermCode(consent_system, idat_erheben_code, idat_erheben_display)
-        idat_erheben_fixed_critiera = FixedCriteria("coding", "mii-provision-provision-code",
-                                                    "provision.provision.code", [idat_erhben])
-        idat_speichern_verarbeiten_code = "2.16.840.1.113883.3.1937.777.24.5.3.3"
-        idat_speichern_verarbeiten_display = "IDAT speichern/verarbeiten"
-        idat_speichern_verarbeiten = TermCode(consent_system, idat_speichern_verarbeiten_code,
-                                              idat_speichern_verarbeiten_display)
-        idat_speichern_verarbeiten_fixed_critiera = FixedCriteria("coding", "mii-provision-provision-code",
-                                                                  "provision.provision.code",
-                                                                  [idat_speichern_verarbeiten])
-        idat_zusammenfuehren_dritte_code = "2.16.840.1.113883.3.1937.777.24.5.3.4"
-        idat_zusammenfuehren_dritte_display = "IDAT zusammenfuehren mit Dritte"
-        idat_zusammenfuehren_dritte = TermCode(consent_system, idat_zusammenfuehren_dritte_code,
-                                               idat_zusammenfuehren_dritte_display)
-        idat_zusammenfuehren_dritte_fixed_critiera = FixedCriteria("coding", "mii-provision-provision-code",
-                                                                   "provision.provision.code",
-                                                                   [idat_zusammenfuehren_dritte])
-        mdat_erheben_code = "2.16.840.1.113883.3.1937.777.24.5.3.6"
-        mdat_erheben_display = "MDAT erheben"
-        mdat_erheben = TermCode(consent_system, mdat_erheben_code, mdat_erheben_display)
-        mdat_erheben_fixed_critiera = FixedCriteria("coding", "mii-provision-provision-code",
-                                                    "provision.provision.code", [mdat_erheben])
-
-        mdat_speichern_verarbeiten_code = "2.16.840.1.113883.3.1937.777.24.5.3.7"
-        mdat_speichern_verarbeiten_display = "MDAT speichern/verarbeiten"
-        mdat_speichern_verarbeiten = TermCode(consent_system, mdat_speichern_verarbeiten_code,
-                                              mdat_speichern_verarbeiten_display)
-        mdat_speichern_verarbeiten_fixed_critiera = FixedCriteria("coding", "mii-provision-provision-code",
-                                                                  "provision.provision.code",
-                                                                  [mdat_speichern_verarbeiten])
-        mdat_wissenschaftlich_nutzen_eu_dsgvo_niveau_code = "2.16.840.1.113883.3.1937.777.24.5.3.8"
-        mdat_wissenschaftlich_nutzen_eu_dsgvo_niveau_display = "MDAT wissenschaftlich nutzen EU DSGVO NIVEAU"
-        mdat_wissenschaftlich_nutzen_eu_dsgvo_niveau = TermCode(consent_system,
-                                                                mdat_wissenschaftlich_nutzen_eu_dsgvo_niveau_code,
-                                                                mdat_wissenschaftlich_nutzen_eu_dsgvo_niveau_display)
-        mdat_wissenschaftlich_nutzen_eu_dsgvo_niveau_fixed_critiera = FixedCriteria("coding",
-                                                                                    "mii-provision-provision-code",
-                                                                                    "provision.provision.code",
-                                                                                    [
-                                                                                        mdat_wissenschaftlich_nutzen_eu_dsgvo_niveau])
-
-        mdat_zusammenfuehren_dritte_code = "2.16.840.1.113883.3.1937.777.24.5.3.9"
-        mdat_zusammenfuehren_dritte_display = "MDAT zusammenfuehren mit Dritte"
-        mdat_zusammenfuehren_dritte = TermCode(consent_system, mdat_zusammenfuehren_dritte_code,
-                                               mdat_zusammenfuehren_dritte_display)
-        mdat_zusammenfuehren_dritte_fixed_critiera = FixedCriteria("coding", "mii-provision-provision-code",
-                                                                   "provision.provision.code",
-                                                                   [mdat_zusammenfuehren_dritte])
-
-        # patdat_erheben_speichern_nutzen_code = "2.16.840.1.113883.3.1937.777.24.5.3.1"
-        # patdat_erheben_speichern_nutzen_display = "PATDAT erheben/speichern/nutzen"
-        # patdat_erheben_speichern_nutzen = TermCode(consent_system, patdat_erheben_speichern_nutzen_code,
-        #                                            patdat_erheben_speichern_nutzen_display)
-        # patdat_erheben_speichern_nutzen_fixed_critiera = FixedCriteria("coding", "mii-provision-provision-code",
-        #                                                                "provision.provision.code",
-        #                                                                [patdat_erheben_speichern_nutzen])
-        # rekontaktierung_ergaenzungen_code = "2.16.840.1.113883.3.1937.777.24.5.3.26"
-        # rekontaktierung_ergaenzungen_display = "Rekontaktierung/Ergaenzungen"
-        # rekontaktierung_ergaenzungen = TermCode(consent_system, rekontaktierung_ergaenzungen_code,
-        #                                         rekontaktierung_ergaenzungen_display)
-        # rekontaktierung_ergaenzungen_fixed_critiera = FixedCriteria("coding", "mii-provision-provision-code",
-        #                                                             "provision.provision.code",
-        #                                                             [rekontaktierung_ergaenzungen])
-
-        self.fixedCriteria = [active_fixed_criteria, idat_bereitstellen_eu_dsgvo_niveau_fixed_critiera,
-                              idat_erheben_fixed_critiera,
-                              idat_speichern_verarbeiten_fixed_critiera,
-                              idat_zusammenfuehren_dritte_fixed_critiera, mdat_erheben_fixed_critiera,
-                              mdat_speichern_verarbeiten_fixed_critiera,
-                              mdat_wissenschaftlich_nutzen_eu_dsgvo_niveau_fixed_critiera,
-                              mdat_zusammenfuehren_dritte_fixed_critiera]
-
-
-class DiagnosisCovid19MapEntry(MapEntry):
-    def __init__(self, term_code):
-        super().__init__(term_code)
-        self.termCodeSearchParameter = "code"
-        self.fhirResourceType = "Condition"
-        stage_attribute_code = TermCode("mii.abide", "stage", "Stadium")
-        stage_attribute_search_parameter = AttributeSearchParameter("code", stage_attribute_code, "stage", "stage")
-        self.attributeSearchParameters = [stage_attribute_search_parameter]
-        # self.fixedCriteria = []
-        self.timeRestrictionParameter = "recorded-date"
-        self.timeRestrictionPath = "onset"
-
-
-class DiagnosticReportMapEntry(MapEntry):
-    def __init__(self, term_code):
-        super().__init__(term_code)
-        self.termCodeSearchParameter = "code"
-        self.fhirResourceType = "DiagnosticReport"
-        self.valueSearchParameter = "conclusion"
-        self.valueFhirPath = "conclusion"
-        # self.fixedCriteria = []
-        self.timeRestrictionParameter = "date"
-        self.timeRestrictionPath = "effective"
-
-
-class EthnicGroupMapEntry(MapEntry):
-    def __init__(self, term_code):
-        super().__init__(term_code)
-        self.valueSearchParameter = "codex-ethnicity"
-        self.valueFhirPath = "extension.where(url='https://www.netzwerk-universitaetsmedizin.de/fhir" \
-                             "/StructureDefinition/ethnic-group').value.first()"
-        self.fhirResourceType = "Patient"
-        self.valueType = "Coding"
-
-
-class HistoryOfTravelMapEntry(MapEntry):
-    def __init__(self, term_code):
-        super().__init__(term_code)
-        self.termCodeSearchParameter = "code"
-        self.valueSearchParameter = "component-value-concept"
-        self.fhirResourceType = "Observation"
-        country_of_travel = TermCode("http://loinc.org", "94651-7", "Country of travel")
-        # self.fixedCriteria = [FixedCriteria("coding", "component-code", "component-code", [country_of_travel])]
-        self.timeRestrictionParameter = "date"
-        self.timeRestrictionPath = "effective"
-        self.valueFhirPath = "component.where(code.coding.exists(system = 'http://loinc.org' and code = '" \
-                             "94651-7')).value.first() "
-
-
-class ImmunizationMapEntry(MapEntry):
-    def __init__(self, term_code):
-        super().__init__(term_code)
-        self.termCodeSearchParameter = "vaccine-code"
-        self.valueFhirPath = "vaccineCode"
-        self.fhirResourceType = "Immunization"
-        self.valueSearchParameter = None
-        completed = TermCode("http://hl7.org/fhir/event-status", "completed", "completed")
-        # self.fixedCriteria = [FixedCriteria("code", "status", "status", [completed])]
-        self.timeRestrictionParameter = "date"
-        self.timeRestrictionPath = "occurrence"
-
-
-class MedicationAdministrationMapEntry(MapEntry):
-    def __init__(self, term_code):
-        super().__init__(term_code)
-        # FIXME: medication.code is not part of MedicationAdministration
-        self.termCodeSearchParameter = "medication.code"
-        self.fhirResourceType = "MedicationAdministration"
-
-        self.valueSearchParameter = None
-        active = TermCode("http://hl7.org/fhir/CodeSystem/medication-admin-status", "active", "active")
-        completed = TermCode("http://hl7.org/fhir/CodeSystem/medication-admin-status", "completed", "completed")
-        # self.fixedCriteria = [FixedCriteria("code", "status", "status", [active, completed])]
-        self.timeRestrictionParameter = "date"
-        self.timeRestrictionPath = "occurence"
-        self.valueFhirPath = "medication.reference"
-
-
-class MedicationStatementMapEntry(MapEntry):
-    def __init__(self, term_code):
-        super().__init__(term_code)
-        self.termCodeSearchParameter = "medication.code"
-        self.fhirResourceType = "MedicationAdministration"
-        self.valueSearchParameter = None
-        active = TermCode("http://hl7.org/fhir/CodeSystem/medication-statement-status", "active", "active")
-        completed = TermCode("http://hl7.org/fhir/CodeSystem/medication-statement-status", "completed", "completed")
-        # self.fixedCriteria = [FixedCriteria("code", "status", "status", [active, completed])]
-        self.timeRestrictionParameter = "date"
-        self.timeRestrictionPath = "occurence"
-        self.valueFhirPath = "medication.reference"
-
-
-class PatientMapEntry(MapEntry):
-    def __init__(self, term_code):
-        super().__init__(term_code)
-        self.fhirResourceType = "Patient"
-        gender_attribute_term_code = TermCode("mii.abide", "gender", "Geschlecht")
-        gender_attribute_term_code_search_parameter = AttributeSearchParameter("code", gender_attribute_term_code,
-                                                                               "gender", "gender")
-        age_attribute_term_code = TermCode("mii.abide", "age", "Alter")
-        age_attribute_term_code_search_parameter = AttributeSearchParameter("quantity", age_attribute_term_code, "age",
-                                                                            "")
-        self.attributeSearchParameters = [age_attribute_term_code_search_parameter,
-                                          gender_attribute_term_code_search_parameter]
-
-
-class MIIAgeMapEntry(MapEntry):
-    def __init__(self, term_code):
-        super().__init__(term_code)
-        self.fhirResourceType = "Patient"
-        self.valueSearchParameter = "birthdate"
-        self.valueFhirPath = "birthDate"
-        self.valueType = "Age"
-
-
-class MIIGenderMapEntry(MapEntry):
-    def __init__(self, term_code):
-        super().__init__(term_code)
-        self.fhirResourceType = "Patient"
-        self.valueSearchParameter = "gender"
-        self.valueFhirPath = "gender"
-        self.valueType = "code"
-        self.valueTypeFhir = "code"
-
-
-class ProcedureMapEntry(MapEntry):
-    def __init__(self, term_code):
-        super().__init__(term_code)
-        self.termCodeSearchParameter = "code"
-        self.valueSearchParameter = None
-        self.fhirResourceType = "Procedure"
-        completed = TermCode("http://hl7.org/fhir/event-status", "completed", "completed")
-        in_progress = TermCode("http://hl7.org/fhir/event-status", "in-progress", "in-progress")
-        # self.fixedCriteria = [FixedCriteria("code", "status", "status", [completed, in_progress])]
-        self.timeRestrictionParameter = "date"
-        self.timeRestrictionPath = "performed"
-
-
-class QuantityObservationMapEntry(MapEntry):
-    def __init__(self, term_code):
-        super().__init__(term_code)
-        self.termCodeSearchParameter = "code"
-        self.valueSearchParameter = "value-quantity"
-        self.valueFhirPath = "value"
-        self.fhirResourceType = "Observation"
-        # self.fixedCriteria = []
-        self.timeRestrictionParameter = "date"
-        self.timeRestrictionPath = "effective"
-
-
-class ResuscitationStatusMapEntry(MapEntry):
-    def __init__(self, term_code):
-        super().__init__(term_code)
-        self.termCodeSearchParameter = "category"
-        self.valueSearchParameter = "mii-provision-code"
-        self.valueFhirPath = "provision.code"
-        self.fhirResourceType = "Consent"
-        self.timeRestrictionParameter = "date"
-        self.timeRestrictionPath = "dateTime"
-
-
-class SofaMapEntry(MapEntry):
-    def __init__(self, term_code):
-        super().__init__(term_code)
-        self.termCodeSearchParameter = "code"
-        self.valueSearchParameter = "mii-value-integer"
-        self.fhirResourceType = "Observation"
-        self.valueFhirPath = "valueInteger"
-        self.timeRestrictionParameter = "date"
-        self.timeRestrictionPath = "effective"
-
-
-class SpecimenMapEntry(MapEntry):
-    def __init__(self, term_code):
-        super().__init__(term_code)
-        self.termCodeSearchParameter = "type"
-        self.fhirResourceType = "Specimen"
-        self.valueSearchParameter = None
-        # available = TermCode("http://hl7.org/fhir/ValueSet/specimen-status", "available", "Available")
-        # # self.fixedCriteria = [FixedCriteria("code", "status", "status", [available])]
-        # FIXME: We need better handling of TermCodes used cross UI and Mapping this is error-prone!
-        body_site_attribute_term_code = TermCode("mii.module_specimen", "Specimen.collection.bodySite", "Entnahmeort")
-        body_site_attribute_search_parameter = AttributeSearchParameter("code", body_site_attribute_term_code,
-                                                                        "bodysite", "collection.bodySite")
-        # status_attribute_term_code = TermCode("mii.abide", "status", "status")
-        # status_attribute_search_parameter = AttributeSearchParameter("code", status_attribute_term_code, "status",
-        #                                                              "status")
-        self.attributeSearchParameters = [body_site_attribute_search_parameter]
-        self.timeRestrictionParameter = "collected"
-        self.timeRestrictionPath = "collection.collected"
-
-
-class SymptomMapEntry(MapEntry):
-    def __init__(self, term_code):
-        super().__init__(term_code)
-        self.termCodeSearchParameter = "code"
-        severity_attribute_code = TermCode("mii.abide", "severity", "Schweregrad")
-        severity_attribute_search_parameter = AttributeSearchParameter("code", severity_attribute_code,
-                                                                       "severity", "severity")
-        self.attributeSearchParameters = [severity_attribute_search_parameter]
-        self.fhirResourceType = "Condition"
-        confirmed = TermCode("http://terminology.hl7.org/CodeSystem/condition-ver-status", "confirmed", "confirmed")
-        # self.fixedCriteria = [FixedCriteria("coding", "verification-status", "verificationStatus", [confirmed])]
-        self.timeRestrictionParameter = "recorded-date"
-        self.timeRestrictionPath = "onset"
-
-
-def str_to_class(class_name):
-    return getattr(sys.modules[__name__], class_name)
-
-
-def generate_child_entries(children, class_name):
-    result = SortedSet()
-    for child in children:
-        if child.fhirMapperType:
-            class_name = child.fhirMapperType + "MapEntry"
-        result.add(str_to_class(class_name)(child.termCode))
-        result = result.union(generate_child_entries(child.children, class_name))
-    return result
-
-
-def generate_map(categories):
-    result = MapEntryList()
-    for category in categories:
-        for terminology in category.children:
-            if terminology.fhirMapperType:
-                class_name = terminology.fhirMapperType + "MapEntry"
-                for termCode in terminology.termCodes:
-                    if terminology.selectable:
-                        result.entries.add(str_to_class(class_name)(termCode))
-                    result.entries = result.entries.union(generate_child_entries(terminology.children, class_name))
-            else:
-                print(terminology)
-    return result
-=======
-        return code_systems
->>>>>>> a78cf53b
+        return code_systems